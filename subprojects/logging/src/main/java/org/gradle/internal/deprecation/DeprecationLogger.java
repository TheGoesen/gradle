--- conflicted
+++ resolved
@@ -279,15 +279,15 @@
         }
     }
 
-<<<<<<< HEAD
     public static <E extends Exception> void whileDisabledThrowing(ThrowingRunnable<E> runnable) {
-        ENABLED.set(false);
+        disable();
         try {
             toUncheckedThrowingRunnable(runnable).run();
         } finally {
-            ENABLED.set(true);
-        }
-=======
+           maybeEnable();
+        }
+    }
+
     private static void disable() {
         DISABLE_COUNT.set(DISABLE_COUNT.get() + 1);
     }
@@ -299,7 +299,6 @@
     private static boolean isEnabled() {
         // log deprecation messages only after the outermost whileDisabled finished execution
         return DISABLE_COUNT.get() == 0;
->>>>>>> 43ef85a8
     }
 
     public interface ThrowingFactory<T, E extends Exception> {
@@ -327,7 +326,6 @@
         };
     }
 
-<<<<<<< HEAD
     /**
      * Turns a {@link ThrowingRunnable} into a {@link Runnable}.
      *
@@ -345,12 +343,6 @@
         };
     }
 
-    private static boolean isEnabled() {
-        return ENABLED.get();
-    }
-
-=======
->>>>>>> 43ef85a8
     private synchronized static void nagUserWith(DeprecatedFeatureUsage usage) {
         DEPRECATED_FEATURE_HANDLER.featureUsed(usage);
     }
