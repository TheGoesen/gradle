/*
 * Copyright 2016 the original author or authors.
 *
 * Licensed under the Apache License, Version 2.0 (the "License");
 * you may not use this file except in compliance with the License.
 * You may obtain a copy of the License at
 *
 *      http://www.apache.org/licenses/LICENSE-2.0
 *
 * Unless required by applicable law or agreed to in writing, software
 * distributed under the License is distributed on an "AS IS" BASIS,
 * WITHOUT WARRANTIES OR CONDITIONS OF ANY KIND, either express or implied.
 * See the License for the specific language governing permissions and
 * limitations under the License.
 */

package org.gradle.plugin.devel.tasks;

import org.gradle.api.DefaultTask;
import org.gradle.api.file.ConfigurableFileCollection;
import org.gradle.api.file.RegularFileProperty;
<<<<<<< HEAD
import org.gradle.api.internal.ConventionTask;
import org.gradle.api.internal.DocumentationRegistry;
import org.gradle.api.model.ObjectFactory;
import org.gradle.api.tasks.CacheableTask;
import org.gradle.api.tasks.Classpath;
import org.gradle.api.tasks.Input;
import org.gradle.api.tasks.InputFiles;
import org.gradle.api.tasks.Optional;
import org.gradle.api.tasks.OutputFile;
import org.gradle.api.tasks.PathSensitive;
import org.gradle.api.tasks.PathSensitivity;
import org.gradle.api.tasks.SkipWhenEmpty;
import org.gradle.api.tasks.TaskAction;
import org.gradle.api.tasks.VerificationTask;
import org.gradle.internal.classanalysis.AsmConstants;
import org.gradle.internal.classloader.ClassLoaderFactory;
import org.gradle.internal.classloader.ClassLoaderUtils;
import org.gradle.internal.classpath.ClassPath;
import org.gradle.internal.classpath.DefaultClassPath;
import org.gradle.internal.reflect.WorkValidationException;
import org.objectweb.asm.ClassReader;
import org.objectweb.asm.ClassVisitor;
import org.objectweb.asm.Opcodes;
=======
import org.gradle.api.tasks.Internal;
import org.gradle.api.tasks.TaskProvider;
import org.gradle.api.tasks.VerificationTask;
>>>>>>> 5dfc28ed

import javax.inject.Inject;

/**
 * Validates task property annotations.
 *
 * <p>
 *     Task properties must be annotated with one of:
 * </p>
 *
 * <ul>
 *     <li>
 *         <b>Properties taken into account during up-to-date checks:</b>
 *         <ul>
*              <li>
 *                 {@literal @}{@link org.gradle.api.tasks.Input},
 *                 {@literal @}{@link org.gradle.api.tasks.Nested},
 *                 {@literal @}{@link org.gradle.api.tasks.InputFile},
 *                 {@literal @}{@link org.gradle.api.tasks.InputDirectory},
 *                 {@literal @}{@link org.gradle.api.tasks.InputFiles}
 *                 to mark it as an input to the task.
 *             </li>
 *             <li>
 *                 {@literal @}{@link org.gradle.api.tasks.OutputFile},
 *                 {@literal @}{@link org.gradle.api.tasks.OutputDirectory}
 *                 to mark it as an output of the task.
 *             </li>
 *         </ul>
 *    </li>
 *    <li>
 *         <b>Properties ignored during up-to-date checks:</b>
 *         <ul>
 *             <li>{@literal @}{@link javax.inject.Inject} marks a Gradle service used by the task.</li>
 *             <li>{@literal @}{@link org.gradle.api.tasks.Console Console} marks a property that only influences the console output of the task.</li>
 *             <li>{@literal @}{@link org.gradle.api.tasks.Internal Internal} mark an internal property of the task.</li>
 *             <li>{@literal @}{@link org.gradle.api.model.ReplacedBy ReplacedBy} mark a property as replaced by another (similar to {@code Internal}).</li>
 *         </ul>
 *     </li>
 * </ul>
 *
 * @since 3.0
 *
 * @deprecated Use {@link ValidatePlugins} instead.
 */
@Deprecated
public class ValidateTaskProperties extends DefaultTask implements VerificationTask {
    private final TaskProvider<ValidatePlugins> delegate;
    private final Runnable deprecationNagger;

    @Inject
    public ValidateTaskProperties(TaskProvider<ValidatePlugins> delegate, Runnable deprecationNagger) {
        this.delegate = delegate;
        this.deprecationNagger = deprecationNagger;
    }

<<<<<<< HEAD
    private void communicateResult(List<String> problemMessages, boolean hasErrors) {
        if (problemMessages.isEmpty()) {
            getLogger().info("Task property validation finished without warnings.");
        } else {
            if (hasErrors || getFailOnWarning()) {
                if (getIgnoreFailures()) {
                    getLogger().warn("Task property validation finished with errors. See {} for more information on how to annotate task properties.{}", getDocumentationRegistry().getDocumentationFor("more_about_tasks", "sec:task_input_output_annotations"), toMessageList(problemMessages));
                } else {
                    throw new WorkValidationException(String.format("Task property validation failed. See %s for more information on how to annotate task properties.", getDocumentationRegistry().getDocumentationFor("more_about_tasks", "sec:task_input_output_annotations")), toExceptionList(problemMessages));
                }
            } else {
                getLogger().warn("Task property validation finished with warnings:{}", toMessageList(problemMessages));
            }
        }
    }

    private static List<String> toProblemMessages(Map<String, Boolean> problems) {
        ImmutableList.Builder<String> builder = ImmutableList.builder();
        for (Map.Entry<String, Boolean> entry : problems.entrySet()) {
            String problem = entry.getKey();
            Boolean error = entry.getValue();
            builder.add(String.format("%s: %s",
                Boolean.TRUE.equals(error) ? "Error" : "Warning",
                problem
            ));
        }
        return builder.build();
    }

    private static CharSequence toMessageList(List<String> problemMessages) {
        StringBuilder builder = new StringBuilder();
        for (String problemMessage : problemMessages) {
            builder.append(String.format("%n  - %s", problemMessage));
        }
        return builder;
    }

    private static List<InvalidUserDataException> toExceptionList(List<String> problemMessages) {
        return problemMessages.stream()
            .map(InvalidUserDataException::new)
            .collect(Collectors.toList());
    }

    /**
     * {@inheritDoc}
     */
=======
    @Internal
>>>>>>> 5dfc28ed
    @Override
    public boolean getIgnoreFailures() {
        deprecationNagger.run();
        return delegate.get().getIgnoreFailures().get();
    }

    /**
     * {@inheritDoc}
     */
    @Override
    public void setIgnoreFailures(boolean ignoreFailures) {
        deprecationNagger.run();
        delegate.get().getIgnoreFailures().set(ignoreFailures);
    }

    /**
     * The classes to validate.
     *
     * @since 4.0
     */
    @Internal
    public ConfigurableFileCollection getClasses() {
        deprecationNagger.run();
        return delegate.get().getClasses();
    }

    /**
     * The classpath used to load the classes under validation.
     */
    @Internal
    public ConfigurableFileCollection getClasspath() {
        deprecationNagger.run();
        return delegate.get().getClasspath();
    }

    /**
     * Returns whether the build should break when the verifications performed by this task detects a warning.
     */
    @Internal
    public boolean getFailOnWarning() {
        deprecationNagger.run();
        return delegate.get().getFailOnWarning().get();
    }

    /**
     * Enable the stricter validation for cacheable tasks for all tasks.
     *
     * @since 5.1
     */
    @Internal
    public boolean getEnableStricterValidation() {
        deprecationNagger.run();
        return delegate.get().getEnableStricterValidation().get();
    }

    /**
     * Enable the stricter validation for cacheable tasks for all tasks.
     *
     * @since 5.1
     */
    public void setEnableStricterValidation(boolean enableStricterValidation) {
        deprecationNagger.run();
        delegate.get().getEnableStricterValidation().set(enableStricterValidation);
    }

    /**
     * Returns the output file to store the report in.
     *
     * @since 4.5
     */
    @Internal
    public RegularFileProperty getOutputFile() {
        deprecationNagger.run();
        return delegate.get().getOutputFile();
    }

    /**
     * Specifies whether the build should break when the verifications performed by this task detects a warning.
     *
     * @param failOnWarning {@code true} to break the build on warning, {@code false} to ignore warnings. The default is {@code true}.
     */
    public void setFailOnWarning(boolean failOnWarning) {
        deprecationNagger.run();
        delegate.get().getFailOnWarning().set(failOnWarning);
    }
}<|MERGE_RESOLUTION|>--- conflicted
+++ resolved
@@ -19,35 +19,9 @@
 import org.gradle.api.DefaultTask;
 import org.gradle.api.file.ConfigurableFileCollection;
 import org.gradle.api.file.RegularFileProperty;
-<<<<<<< HEAD
-import org.gradle.api.internal.ConventionTask;
-import org.gradle.api.internal.DocumentationRegistry;
-import org.gradle.api.model.ObjectFactory;
-import org.gradle.api.tasks.CacheableTask;
-import org.gradle.api.tasks.Classpath;
-import org.gradle.api.tasks.Input;
-import org.gradle.api.tasks.InputFiles;
-import org.gradle.api.tasks.Optional;
-import org.gradle.api.tasks.OutputFile;
-import org.gradle.api.tasks.PathSensitive;
-import org.gradle.api.tasks.PathSensitivity;
-import org.gradle.api.tasks.SkipWhenEmpty;
-import org.gradle.api.tasks.TaskAction;
-import org.gradle.api.tasks.VerificationTask;
-import org.gradle.internal.classanalysis.AsmConstants;
-import org.gradle.internal.classloader.ClassLoaderFactory;
-import org.gradle.internal.classloader.ClassLoaderUtils;
-import org.gradle.internal.classpath.ClassPath;
-import org.gradle.internal.classpath.DefaultClassPath;
-import org.gradle.internal.reflect.WorkValidationException;
-import org.objectweb.asm.ClassReader;
-import org.objectweb.asm.ClassVisitor;
-import org.objectweb.asm.Opcodes;
-=======
 import org.gradle.api.tasks.Internal;
 import org.gradle.api.tasks.TaskProvider;
 import org.gradle.api.tasks.VerificationTask;
->>>>>>> 5dfc28ed
 
 import javax.inject.Inject;
 
@@ -62,7 +36,7 @@
  *     <li>
  *         <b>Properties taken into account during up-to-date checks:</b>
  *         <ul>
-*              <li>
+ *              <li>
  *                 {@literal @}{@link org.gradle.api.tasks.Input},
  *                 {@literal @}{@link org.gradle.api.tasks.Nested},
  *                 {@literal @}{@link org.gradle.api.tasks.InputFile},
@@ -103,56 +77,7 @@
         this.deprecationNagger = deprecationNagger;
     }
 
-<<<<<<< HEAD
-    private void communicateResult(List<String> problemMessages, boolean hasErrors) {
-        if (problemMessages.isEmpty()) {
-            getLogger().info("Task property validation finished without warnings.");
-        } else {
-            if (hasErrors || getFailOnWarning()) {
-                if (getIgnoreFailures()) {
-                    getLogger().warn("Task property validation finished with errors. See {} for more information on how to annotate task properties.{}", getDocumentationRegistry().getDocumentationFor("more_about_tasks", "sec:task_input_output_annotations"), toMessageList(problemMessages));
-                } else {
-                    throw new WorkValidationException(String.format("Task property validation failed. See %s for more information on how to annotate task properties.", getDocumentationRegistry().getDocumentationFor("more_about_tasks", "sec:task_input_output_annotations")), toExceptionList(problemMessages));
-                }
-            } else {
-                getLogger().warn("Task property validation finished with warnings:{}", toMessageList(problemMessages));
-            }
-        }
-    }
-
-    private static List<String> toProblemMessages(Map<String, Boolean> problems) {
-        ImmutableList.Builder<String> builder = ImmutableList.builder();
-        for (Map.Entry<String, Boolean> entry : problems.entrySet()) {
-            String problem = entry.getKey();
-            Boolean error = entry.getValue();
-            builder.add(String.format("%s: %s",
-                Boolean.TRUE.equals(error) ? "Error" : "Warning",
-                problem
-            ));
-        }
-        return builder.build();
-    }
-
-    private static CharSequence toMessageList(List<String> problemMessages) {
-        StringBuilder builder = new StringBuilder();
-        for (String problemMessage : problemMessages) {
-            builder.append(String.format("%n  - %s", problemMessage));
-        }
-        return builder;
-    }
-
-    private static List<InvalidUserDataException> toExceptionList(List<String> problemMessages) {
-        return problemMessages.stream()
-            .map(InvalidUserDataException::new)
-            .collect(Collectors.toList());
-    }
-
-    /**
-     * {@inheritDoc}
-     */
-=======
     @Internal
->>>>>>> 5dfc28ed
     @Override
     public boolean getIgnoreFailures() {
         deprecationNagger.run();
