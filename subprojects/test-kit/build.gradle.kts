--- conflicted
+++ resolved
@@ -61,16 +61,15 @@
     systemProperty("org.gradle.integtest.testkit.compatibility", "all")
 }
 
-<<<<<<< HEAD
+// Remove as part of fixing https://github.com/gradle/configuration-cache/issues/585
+tasks.configCacheIntegTest {
+    systemProperties["org.gradle.configuration-cache.internal.test-disable-load-after-store"] = "true"
+}
+
 tasks {
     withType<Test>().configureEach {
         if (project.isBundleGroovy4) {
             exclude("org/gradle/testkit/runner/enduser/GradleRunnerSamplesEndUserIntegrationTest*") // cannot be parameterized for both Groovy 3 and 4
         }
     }
-=======
-// Remove as part of fixing https://github.com/gradle/configuration-cache/issues/585
-tasks.configCacheIntegTest {
-    systemProperties["org.gradle.configuration-cache.internal.test-disable-load-after-store"] = "true"
->>>>>>> 57f994bf
 }