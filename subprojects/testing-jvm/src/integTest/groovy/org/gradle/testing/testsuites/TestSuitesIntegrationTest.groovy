/*
 * Copyright 2021 the original author or authors.
 *
 * Licensed under the Apache License, Version 2.0 (the "License");
 * you may not use this file except in compliance with the License.
 * You may obtain a copy of the License at
 *
 *      http://www.apache.org/licenses/LICENSE-2.0
 *
 * Unless required by applicable law or agreed to in writing, software
 * distributed under the License is distributed on an "AS IS" BASIS,
 * WITHOUT WARRANTIES OR CONDITIONS OF ANY KIND, either express or implied.
 * See the License for the specific language governing permissions and
 * limitations under the License.
 */

package org.gradle.testing.testsuites

import org.gradle.api.internal.tasks.testing.junit.JUnitTestFramework
import org.gradle.api.internal.tasks.testing.junitplatform.JUnitPlatformTestFramework
import org.gradle.api.internal.tasks.testing.testng.TestNGTestFramework
import org.gradle.api.plugins.jvm.internal.DefaultJvmTestSuite
import org.gradle.api.tasks.testing.junit.JUnitOptions
import org.gradle.api.tasks.testing.junitplatform.JUnitPlatformOptions
import org.gradle.integtests.fixtures.AbstractIntegrationSpec
import org.gradle.integtests.fixtures.DefaultTestExecutionResult
import org.gradle.integtests.fixtures.JUnitXmlTestExecutionResult
import spock.lang.Issue

class TestSuitesIntegrationTest extends AbstractIntegrationSpec {
    def "new test suites adds appropriate test tasks"() {
        buildFile << """
            plugins {
                id 'java'
            }

            ${mavenCentralRepository()}

            testing {
                suites {
                    eagerTest(JvmTestSuite)
                    register("registerTest", JvmTestSuite)
                }
            }
        """
        expect:
        succeeds("eagerTest")
        succeeds("registerTest")
    }

    def "built-in test suite does not have any testing framework set at the test suite level"() {
        buildFile << """
            plugins {
                id 'java'
            }

            ${mavenCentralRepository()}

            task checkConfiguration {
                dependsOn test
                doLast {
                    assert test.testFramework instanceof ${JUnitTestFramework.canonicalName}
                    assert configurations.testRuntimeClasspath.files.empty
                }
            }
        """
        expect:
        succeeds("checkConfiguration")
    }

    def "configuring test framework on built-in test suite is honored in task and dependencies with JUnit"() {
        buildFile << """
            plugins {
                id 'java'
            }

            ${mavenCentralRepository()}

            testing {
                suites {
                    test {
                        useJUnit()
                    }
                }
            }

            task checkConfiguration {
                dependsOn test
                doLast {
                    assert test.testFramework instanceof ${JUnitTestFramework.canonicalName}
                    assert configurations.testRuntimeClasspath.files.size() == 2
                    assert configurations.testRuntimeClasspath.files.any { it.name == "junit-${DefaultJvmTestSuite.Frameworks.JUNIT4.getDefaultVersion()}.jar" }
                }
            }
        """
        expect:
        succeeds("checkConfiguration")
    }

    def "configuring test framework on built-in test suite is honored in task and dependencies with JUnit and explicit version"() {
        buildFile << """
            plugins {
                id 'java'
            }

            ${mavenCentralRepository()}

            testing {
                suites {
                    test {
                        useJUnit("4.12")
                    }
                }
            }

            task checkConfiguration {
                dependsOn test
                doLast {
                    assert test.testFramework instanceof ${JUnitTestFramework.canonicalName}
                    assert configurations.testRuntimeClasspath.files.size() == 2
                    assert configurations.testRuntimeClasspath.files.any { it.name == "junit-4.12.jar" }
                }
            }
        """
        expect:
        succeeds("checkConfiguration")
    }

    def "configuring test framework on built-in test suite is honored in task and dependencies with JUnit Jupiter"() {
        buildFile << """
            plugins {
                id 'java'
            }

            ${mavenCentralRepository()}

            testing {
                suites {
                    test {
                        useJUnitJupiter()
                    }
                }
            }

            task checkConfiguration {
                dependsOn test
                doLast {
                    assert test.testFramework instanceof ${JUnitPlatformTestFramework.canonicalName}
                    assert configurations.testRuntimeClasspath.files.size() == 7
                    assert configurations.testRuntimeClasspath.files.any { it.name == "junit-jupiter-${DefaultJvmTestSuite.Frameworks.JUNIT_JUPITER.getDefaultVersion()}.jar" }
                }
            }
        """
        expect:
        succeeds("checkConfiguration")
    }

    def "configuring test framework on built-in test suite is honored in task and dependencies with JUnit Jupiter with explicit version"() {
        buildFile << """
            plugins {
                id 'java'
            }

            ${mavenCentralRepository()}

            testing {
                suites {
                    test {
                        useJUnitJupiter("5.7.2")
                    }
                }
            }

            task checkConfiguration {
                dependsOn test
                doLast {
                    assert test.testFramework instanceof ${JUnitPlatformTestFramework.canonicalName}
                    assert configurations.testRuntimeClasspath.files.size() == 8
                    assert configurations.testRuntimeClasspath.files.any { it.name == "junit-jupiter-5.7.2.jar" }
                }
            }
        """
        expect:
        succeeds("checkConfiguration")
    }

    def "conventional test framework on custom test suite is JUnit Jupiter"() {
        buildFile << """
            plugins {
                id 'java'
            }

            ${mavenCentralRepository()}

            testing {
                suites {
                    integTest(JvmTestSuite)
                }
            }

            task checkConfiguration {
                dependsOn integTest
                doLast {
                    assert integTest.testFramework instanceof ${JUnitPlatformTestFramework.canonicalName}
                    assert configurations.integTestRuntimeClasspath.files.size() == 7
                    assert configurations.integTestRuntimeClasspath.files.any { it.name == "junit-jupiter-${DefaultJvmTestSuite.Frameworks.JUNIT_JUPITER.getDefaultVersion()}.jar" }
                }
            }
        """
        expect:
        succeeds("checkConfiguration")
    }

    def "configuring test framework on custom test suite is honored in task and dependencies with #testingFrameworkDeclaration"() {
        buildFile << """
            plugins {
                id 'java'
            }

            ${mavenCentralRepository()}

            testing {
                suites {
                    integTest(JvmTestSuite) {
                        ${testingFrameworkDeclaration}
                    }
                }
            }

            task checkConfiguration {
                dependsOn integTest
                doLast {
                    assert integTest.testFramework instanceof ${testingFrameworkType.canonicalName}
                    assert configurations.integTestRuntimeClasspath.files.any { it.name == "${testingFrameworkDep}" }
                }
            }
        """
        expect:
        succeeds("checkConfiguration")

        where: // When testing a custom version, this should be a different version that the default
<<<<<<< HEAD
        testingFrameworkDeclaration     | testingFrameworkType       | testingFrameworkDep
        'useJUnit()'                    | JUnitTestFramework         | "junit-${DefaultJvmTestSuite.Frameworks.JUNIT4.getDefaultVersion()}.jar"
        'useJUnit("4.12")'              | JUnitTestFramework         | "junit-4.12.jar"
        'useJUnitJupiter()'             | JUnitPlatformTestFramework | "junit-jupiter-${DefaultJvmTestSuite.Frameworks.JUNIT_JUPITER.getDefaultVersion()}.jar"
        'useJUnitJupiter("5.7.1")'      | JUnitPlatformTestFramework | "junit-jupiter-5.7.1.jar"
        'useSpock()'                    | JUnitPlatformTestFramework | "spock-core-${DefaultJvmTestSuite.Frameworks.SPOCK.getDefaultVersion()}.jar"
        'useSpock("2.1-groovy-3.0")'    | JUnitPlatformTestFramework | "spock-core-2.1-groovy-3.0.jar" // Not possible to test a different version from the default yet, since this is the first groovy 3.0 targeted release
        'useSpock("2.2-M1-groovy-4.0")' | JUnitPlatformTestFramework | "spock-core-2.2-M1-groovy-4.0.jar" // Not possible to test a different version from the default yet, since this is the first groovy 3.0 targeted release
        'useKotlinTest()'               | JUnitTestFramework         | "kotlin-test-junit-${DefaultJvmTestSuite.Frameworks.KOTLIN_TEST.getDefaultVersion()}.jar"
        'useKotlinTest("1.5.30")'       | JUnitTestFramework         | "kotlin-test-junit-1.5.30.jar"
        'useTestNG()'                   | TestNGTestFramework        | "testng-${DefaultJvmTestSuite.Frameworks.TESTNG.getDefaultVersion()}.jar"
        'useTestNG("7.3.0")'            | TestNGTestFramework        | "testng-7.3.0.jar"
=======
        testingFrameworkDeclaration  | testingFrameworkType       | testingFrameworkDep
        'useJUnit()'                 | JUnitTestFramework         | "junit-${DefaultJvmTestSuite.Frameworks.JUNIT4.getDefaultVersion()}.jar"
        'useJUnit("4.12")'           | JUnitTestFramework         | "junit-4.12.jar"
        'useJUnitJupiter()'          | JUnitPlatformTestFramework | "junit-jupiter-${DefaultJvmTestSuite.Frameworks.JUNIT_JUPITER.getDefaultVersion()}.jar"
        'useJUnitJupiter("5.7.1")'   | JUnitPlatformTestFramework | "junit-jupiter-5.7.1.jar"
        'useSpock()'                 | JUnitPlatformTestFramework | "spock-core-${DefaultJvmTestSuite.Frameworks.SPOCK.getDefaultVersion()}.jar"
        'useSpock("2.1-groovy-3.0")' | JUnitPlatformTestFramework | "spock-core-2.1-groovy-3.0.jar" // Not possible to test a different version from the default yet, since this is the first groovy 3.0 targeted release
        'useKotlinTest()'            | JUnitPlatformTestFramework | "kotlin-test-junit5-${DefaultJvmTestSuite.Frameworks.KOTLIN_TEST.getDefaultVersion()}.jar"
        'useKotlinTest("1.5.30")'    | JUnitPlatformTestFramework | "kotlin-test-junit5-1.5.30.jar"
        'useTestNG()'                | TestNGTestFramework        | "testng-${DefaultJvmTestSuite.Frameworks.TESTNG.getDefaultVersion()}.jar"
        'useTestNG("7.3.0")'         | TestNGTestFramework        | "testng-7.3.0.jar"
>>>>>>> 45ce2485
    }

    def "can override previously configured test framework on a test suite"() {
        buildFile << """
            plugins {
                id 'java'
            }

            ${mavenCentralRepository()}

            testing {
                suites {
                    integTest(JvmTestSuite) {
                        useJUnit()
                        useJUnitJupiter()
                    }
                }
            }

            task checkConfigurationIsJupiter {
                dependsOn integTest
                doLast {
                    assert integTest.testFramework instanceof ${JUnitPlatformTestFramework.canonicalName}
                    assert configurations.integTestRuntimeClasspath.files.size() == 7
                    assert configurations.integTestRuntimeClasspath.files.any { it.name == "junit-jupiter-${DefaultJvmTestSuite.Frameworks.JUNIT_JUPITER.getDefaultVersion()}.jar" }
                }
            }
            task checkConfigurationIsJUnit {
                dependsOn integTest
                doLast {
                    assert test.testFramework instanceof ${JUnitTestFramework.canonicalName}
                    assert configurations.integTestRuntimeClasspath.files.size() == 2
                    assert configurations.integTestRuntimeClasspath.files.any { it.name == "junit-4.13.2.jar" }
                }
            }
        """
        expect:
        succeeds("checkConfigurationIsJupiter")

        buildFile << """
            testing {
                suites {
                    integTest {
                        useJUnit()
                    }
                }
            }
        """
        // Now we're using JUnit again
        succeeds("checkConfigurationIsJUnit")
    }

    def "task configuration overrules test suite configuration"() {
        buildFile << """
            plugins {
                id 'java'
            }

            ${mavenCentralRepository()}

            testing {
                suites {
                    integTest(JvmTestSuite) {
                        // uses junit jupiter by default
                        targets {
                            all {
                                testTask.configure {
                                    useJUnit()
                                }
                            }
                        }
                    }
                }
            }

            task checkConfiguration {
                dependsOn integTest
                doLast {
                    // task is configured to use JUnit4
                    assert integTest.testFramework instanceof ${JUnitTestFramework.canonicalName}

                    // but test suite still adds JUnit Jupiter
                    assert configurations.integTestRuntimeClasspath.files.size() == 7
                    assert configurations.integTestRuntimeClasspath.files.any { it.name == "junit-jupiter-${DefaultJvmTestSuite.Frameworks.JUNIT_JUPITER.getDefaultVersion()}.jar" }
                }
            }
        """
        expect:
        succeeds("checkConfiguration")
    }

    def "task configuration overrules test suite configuration with test suite set test framework"() {
        buildFile << """
            plugins {
                id 'java'
            }

            ${mavenCentralRepository()}

            testing {
                suites {
                    integTest(JvmTestSuite) {
                        useJUnit()
                        targets {
                            all {
                                testTask.configure {
                                    useJUnitPlatform()
                                }
                            }
                        }
                    }
                }
            }

            task checkConfiguration {
                dependsOn integTest
                doLast {
                    // task is configured to use JUnit Jupiter
                    assert integTest.testFramework instanceof ${JUnitPlatformTestFramework.canonicalName}

                    // but test suite still adds JUnit4
                    assert configurations.integTestRuntimeClasspath.files.size() == 2
                    assert configurations.integTestRuntimeClasspath.files.any { it.name == "junit-4.13.2.jar" }
                }
            }
        """
        expect:
        succeeds("checkConfiguration")
    }

    // TODO: Test Framework Selection - Revert this to may NOT in Gradle 8
    def "test framework MAY be changed once options have been used with test suites"() {
        buildFile << """
            plugins {
                id 'java'
            }

            ${mavenCentralRepository()}

            testing {
                suites {
                    integrationTest(JvmTestSuite) {
                        useJUnit()
                        targets.all {
                            testTask.configure {
                                options {
                                    excludeCategories "com.example.Exclude"
                                }
                            }
                        }
                    }
                }
            }

            integrationTest {
                useTestNG()
            }

            check.dependsOn testing.suites
        """

        executer.expectDeprecationWarning("Accessing test options prior to setting test framework has been deprecated. This is scheduled to be removed in Gradle 8.0.")

        expect:
        succeeds("check")
    }

    // This checks for backwards compatibility with builds that may rely on this
    def "can change the test framework multiple times before execution when not using test suites"() {
        given:
        buildFile << """
            plugins {
                id 'java'
            }
            ${mavenCentralRepository()}
            dependencies { testImplementation "junit:junit:4.13" }

            test {
                useJUnit()
                options {
                    assert it instanceof ${JUnitOptions.canonicalName}
                }
                useJUnitPlatform()
                options {
                    assert it instanceof ${JUnitPlatformOptions.canonicalName}
                }
                useJUnit()
            }
        """

        and:
        file("src/test/java/SomeTest.java") << """
            import org.junit.*;

            public class SomeTest {
                @Test public void foo() {
                }
            }
        """

        executer.expectDeprecationWarning("Accessing test options prior to setting test framework has been deprecated. This is scheduled to be removed in Gradle 8.0.")
        executer.expectDeprecationWarning("Accessing test options prior to setting test framework has been deprecated. This is scheduled to be removed in Gradle 8.0.")

        when:
        succeeds("test")

        then:
        executedAndNotSkipped(":test")
        DefaultTestExecutionResult result = new DefaultTestExecutionResult(testDirectory)
        result.assertTestClassesExecuted("SomeTest")
    }

    // This is not the behavior we want in the long term because this makes build configuration sensitive to the order
    // that tasks are realized.
    // useTestNG() is ignored here because we finalize the test framework on the task as soon as we configure options
    // The test framework options should be pushed up into the test suite target/test suite and passed down into the
    // Test task
    def "build succeeds when test framework is changed to another kind when realizing task and configuring options"() {
        buildFile << """
            plugins {
                id 'java'
            }

            ${mavenCentralRepository()}

            testing {
                suites {
                    integrationTest(JvmTestSuite) {
                        useJUnit()
                        targets.all {
                            // explicitly realize the task now to cause this configuration to run now
                            testTask.get().configure {
                                options {
                                    excludeCategories "com.example.Exclude"
                                }
                            }
                        }
                    }
                }
            }

            testing {
                suites {
                    integrationTest {
                        // This is ignored
                        useTestNG()
                    }
                }
            }

            check.dependsOn testing.suites
        """

        expect:
        succeeds("check")
    }

    @Issue("https://github.com/gradle/gradle/issues/18622")
    def "custom Test tasks eagerly realized prior to Java and Test Suite plugin application do not fail to be configured when combined with test suites"() {
        buildFile << """
            tasks.withType(Test) {
                // realize all test tasks
            }
            tasks.register("mytest", Test)
            apply plugin: 'java'

            ${mavenCentralRepository()}

            testing {
                suites {
                    test {
                        useJUnit()
                    }
                }
            }
"""
        file('src/test/java/example/UnitTest.java') << '''
            package example;

            import org.junit.Assert;
            import org.junit.Test;

            public class UnitTest {
                @Test
                public void unitTest() {
                    Assert.assertTrue(true);
                }
            }
        '''
        expect:
        succeeds("mytest")
        def unitTestResults = new JUnitXmlTestExecutionResult(testDirectory, 'build/test-results/mytest')
        unitTestResults.assertTestClassesExecuted('example.UnitTest')
    }

    @Issue("https://github.com/gradle/gradle/issues/18622")
    def "custom Test tasks still function if java plugin is never applied to create sourcesets"() {
        buildFile << """
            tasks.withType(Test) {
                // realize all test tasks
            }

            def customClassesDir = file('src/custom/java')
            tasks.register("mytest", Test) {
                // Must ensure a base dir is set here
                testClassesDirs = files(customClassesDir)
            }

            task assertNoTestClasses {
                inputs.files mytest.testClassesDirs

                doLast {
                    assert inputs.files.contains(customClassesDir)
                }
            }
        """
        expect:
        succeeds("mytest", "assertNoTestClasses")
    }

    def "multiple getTestingFramework() calls on a test suite return same instance"() {
        given:
        buildFile << """
            plugins {
                id 'java'
            }

            def first = testing.suites.test.getVersionedTestingFramework()
            def second = testing.suites.test.getVersionedTestingFramework()

            tasks.register('assertSameFrameworkInstance') {
                doLast {
                    assert first === second
                }
            }""".stripIndent()

        expect:
        succeeds("assertSameFrameworkInstance")
    }

    def "multiple getTestingFramework() calls on a test suite return same instance even when calling useJUnit"() {
        given:
        buildFile << """
            plugins {
                id 'java'
            }

            def first = testing.suites.test.getVersionedTestingFramework()

            testing {
                suites {
                    test {
                        useJUnit()
                    }
                }
            }

            def second = testing.suites.test.getVersionedTestingFramework()

            tasks.register('assertSameFrameworkInstance') {
                doLast {
                    assert first === second
                }
            }""".stripIndent()

        expect:
        succeeds("assertSameFrameworkInstance")
    }

    def "multiple getTestingFramework() calls on a test suite return same instance even after toggling testing framework"() {
        given:
        buildFile << """
            plugins {
                id 'java'
            }

            def first = testing.suites.test.getVersionedTestingFramework()

            testing.suites.test.useJUnit()
            testing.suites.test.useTestNG()
            testing.suites.test.useJUnit()

            def second = testing.suites.test.getVersionedTestingFramework()

            tasks.register('assertSameFrameworkInstance') {
                doLast {
                    assert first === second
                }
            }""".stripIndent()

        expect:
        succeeds("assertSameFrameworkInstance")
    }

    def "the default test suite does NOT use JUnit 4 by default"() {
        given: "a build which uses the default test suite and doesn't specify a testing framework"
        file("build.gradle") << """
            plugins {
                id 'java-library'
            }

            ${mavenCentralRepository()}

            testing {
                suites {
                    test {
                        // Empty
                    }
                }
            }
        """

        and: "containing a test which uses Junit 4"
        file("src/test/java/org/test/MyTest.java") << """
            package org.test;

            import org.junit.Test;
            import org.junit.Assert;

            public class MyTest {
                @Test
                public void testSomething() {
                    Assert.assertEquals(1, MyFixture.calculateSomething());
                }
            }
        """

        expect: "does NOT compile due to a missing dependency"
        fails("test")
        failure.assertHasErrorOutput("Compilation failed; see the compiler error output for details.")
        failure.assertHasErrorOutput("error: package org.junit does not exist")
    }
}<|MERGE_RESOLUTION|>--- conflicted
+++ resolved
@@ -239,7 +239,6 @@
         succeeds("checkConfiguration")
 
         where: // When testing a custom version, this should be a different version that the default
-<<<<<<< HEAD
         testingFrameworkDeclaration     | testingFrameworkType       | testingFrameworkDep
         'useJUnit()'                    | JUnitTestFramework         | "junit-${DefaultJvmTestSuite.Frameworks.JUNIT4.getDefaultVersion()}.jar"
         'useJUnit("4.12")'              | JUnitTestFramework         | "junit-4.12.jar"
@@ -248,23 +247,10 @@
         'useSpock()'                    | JUnitPlatformTestFramework | "spock-core-${DefaultJvmTestSuite.Frameworks.SPOCK.getDefaultVersion()}.jar"
         'useSpock("2.1-groovy-3.0")'    | JUnitPlatformTestFramework | "spock-core-2.1-groovy-3.0.jar" // Not possible to test a different version from the default yet, since this is the first groovy 3.0 targeted release
         'useSpock("2.2-M1-groovy-4.0")' | JUnitPlatformTestFramework | "spock-core-2.2-M1-groovy-4.0.jar" // Not possible to test a different version from the default yet, since this is the first groovy 3.0 targeted release
-        'useKotlinTest()'               | JUnitTestFramework         | "kotlin-test-junit-${DefaultJvmTestSuite.Frameworks.KOTLIN_TEST.getDefaultVersion()}.jar"
-        'useKotlinTest("1.5.30")'       | JUnitTestFramework         | "kotlin-test-junit-1.5.30.jar"
+        'useKotlinTest()'               | JUnitPlatformTestFramework | "kotlin-test-junit5-${DefaultJvmTestSuite.Frameworks.KOTLIN_TEST.getDefaultVersion()}.jar"
+        'useKotlinTest("1.5.30")'       | JUnitPlatformTestFramework | "kotlin-test-junit5-1.5.30.jar"
         'useTestNG()'                   | TestNGTestFramework        | "testng-${DefaultJvmTestSuite.Frameworks.TESTNG.getDefaultVersion()}.jar"
         'useTestNG("7.3.0")'            | TestNGTestFramework        | "testng-7.3.0.jar"
-=======
-        testingFrameworkDeclaration  | testingFrameworkType       | testingFrameworkDep
-        'useJUnit()'                 | JUnitTestFramework         | "junit-${DefaultJvmTestSuite.Frameworks.JUNIT4.getDefaultVersion()}.jar"
-        'useJUnit("4.12")'           | JUnitTestFramework         | "junit-4.12.jar"
-        'useJUnitJupiter()'          | JUnitPlatformTestFramework | "junit-jupiter-${DefaultJvmTestSuite.Frameworks.JUNIT_JUPITER.getDefaultVersion()}.jar"
-        'useJUnitJupiter("5.7.1")'   | JUnitPlatformTestFramework | "junit-jupiter-5.7.1.jar"
-        'useSpock()'                 | JUnitPlatformTestFramework | "spock-core-${DefaultJvmTestSuite.Frameworks.SPOCK.getDefaultVersion()}.jar"
-        'useSpock("2.1-groovy-3.0")' | JUnitPlatformTestFramework | "spock-core-2.1-groovy-3.0.jar" // Not possible to test a different version from the default yet, since this is the first groovy 3.0 targeted release
-        'useKotlinTest()'            | JUnitPlatformTestFramework | "kotlin-test-junit5-${DefaultJvmTestSuite.Frameworks.KOTLIN_TEST.getDefaultVersion()}.jar"
-        'useKotlinTest("1.5.30")'    | JUnitPlatformTestFramework | "kotlin-test-junit5-1.5.30.jar"
-        'useTestNG()'                | TestNGTestFramework        | "testng-${DefaultJvmTestSuite.Frameworks.TESTNG.getDefaultVersion()}.jar"
-        'useTestNG("7.3.0")'         | TestNGTestFramework        | "testng-7.3.0.jar"
->>>>>>> 45ce2485
     }
 
     def "can override previously configured test framework on a test suite"() {
