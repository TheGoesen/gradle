--- conflicted
+++ resolved
@@ -55,36 +55,13 @@
     }
 
     @Override
-<<<<<<< HEAD
     protected Try<Void> configureBuild() {
         return tryRunConfiguration(buildController::configureProjectsIgnoringLaterFailures);
-=======
-    protected void configureProjectsForModel(ProjectState target, String modelName) {
-        try {
-            super.configureProjectsForModel(target, modelName);
-        } catch (GradleException e) {
-            rethrowExceptionIfNotResilientModel(target, modelName, e);
-        }
-    }
-
-    private static void rethrowExceptionIfNotResilientModel(ProjectState target, String modelName, GradleException e) {
-        if (!target.isCreated()) {
-            // mutable models weren't created, no point in pushing further
-            throw e;
-        }
-
-        if (!RESILIENT_MODELS.contains(modelName)) {
-            // the model we are building is not a resilient one, no point in pushing further
-            throw e;
-        }
-
-        // swallowing the exception, there is hope of going further
->>>>>>> 50bfd968
     }
 
     @Override
-    protected Try<ToolingModelScope> doLocate(ProjectState target, String modelName, boolean param, Try<Void> buildConfiguration) {
-        return Try.successful(new ResilientProjectToolingScope(target, failureFactory, modelName, param, buildConfiguration));
+    protected Try<ToolingModelScope> doLocate(ProjectState targetProject, String modelName, boolean param, Try<Void> buildConfiguration) {
+        return Try.successful(new ResilientProjectToolingScope(targetProject, failureFactory, modelName, param, buildConfiguration));
     }
 
     private static class ResilientProjectToolingScope extends ProjectToolingScope {
@@ -93,47 +70,38 @@
         private final Try<Void> ownerBuildConfiguration;
 
         public ResilientProjectToolingScope(
-            ProjectState target,
+            ProjectState targetProject,
             FailureFactory failureFactory,
             String modelName,
             boolean parameter,
             Try<Void> ownerBuildConfiguration
         ) {
-            super(target, modelName, parameter);
+            super(targetProject, modelName, parameter);
             this.failureFactory = failureFactory;
             this.ownerBuildConfiguration = ownerBuildConfiguration;
         }
 
         @Override
         ToolingModelBuilderLookup.Builder locateBuilder() throws UnknownModelException {
-<<<<<<< HEAD
             // Force configuration of the target project to ensure all builders have been registered
             Try<Void> projectConfiguration = ownerBuildConfiguration.isSuccessful()
-                ? tryRunConfiguration(target::ensureConfigured)
+                ? tryRunConfiguration(targetProject::ensureConfigured)
                 : ownerBuildConfiguration;
-=======
-            // Force configuration of the target project to ensure all builders have been registered, but ignore failures
-            try {
-                targetProject.ensureConfigured();
-            } catch (GradleException e) {
-                rethrowExceptionIfNotResilientModel(targetProject, modelName, e);
-            }
->>>>>>> 50bfd968
-
-            ProjectInternal project = targetProject.getMutableModelEvenAfterFailure();
-            ToolingModelBuilderLookup lookup = project.getServices().get(ToolingModelBuilderLookup.class);
-<<<<<<< HEAD
 
             // We need to query the delegate builder lazily, since builders may not be registered if project configuration fails
-            Supplier<ToolingModelBuilderLookup.Builder> builder = () -> lookup.locateForClientOperation(modelName, parameter, target, project);
-            boolean canRunEvenIfProjectNotFullyConfigured = canRunEvenIfProjectNotFullyConfigured(modelName);
+            Supplier<ToolingModelBuilderLookup.Builder> builder = () -> {
+                ProjectInternal project = targetProject.getMutableModelEvenAfterFailure();
+                ToolingModelBuilderLookup lookup = project.getServices().get(ToolingModelBuilderLookup.class);
+                return lookup.locateForClientOperation(modelName, parameter, targetProject, project);
+            };
+            boolean canRunEvenIfProjectNotFullyConfigured = canRunEvenIfProjectNotFullyConfigured(targetProject, modelName);
             return new ResilientToolingModelBuilder(builder, projectConfiguration, failureFactory, canRunEvenIfProjectNotFullyConfigured);
         }
     }
 
-    private static boolean canRunEvenIfProjectNotFullyConfigured(String modelName) {
+    private static boolean canRunEvenIfProjectNotFullyConfigured(ProjectState projectState, String modelName) {
         // Some internal model builders can run even if the project is not fully configured.
-        return RESILIENT_MODELS.contains(modelName);
+        return projectState.isCreated() && RESILIENT_MODELS.contains(modelName);
     }
 
     private static class ResilientToolingModelBuilder implements ToolingModelBuilderLookup.Builder {
@@ -174,9 +142,6 @@
         private List<Failure> configurationAsFailure(Try<Void> projectConfiguration) {
             Optional<Throwable> failure = projectConfiguration.getFailure();
             return failure.map(e -> ImmutableList.of(failureFactory.create(e))).orElseGet(ImmutableList::of);
-=======
-            return lookup.locateForClientOperation(modelName, parameter, targetProject, project);
->>>>>>> 50bfd968
         }
     }
 }