/*
 * Copyright 2016 the original author or authors.
 *
 * Licensed under the Apache License, Version 2.0 (the "License");
 * you may not use this file except in compliance with the License.
 * You may obtain a copy of the License at
 *
 *      http://www.apache.org/licenses/LICENSE-2.0
 *
 * Unless required by applicable law or agreed to in writing, software
 * distributed under the License is distributed on an "AS IS" BASIS,
 * WITHOUT WARRANTIES OR CONDITIONS OF ANY KIND, either express or implied.
 * See the License for the specific language governing permissions and
 * limitations under the License.
 */

package org.gradle.testing.fixture

import org.gradle.api.JavaVersion
import org.gradle.integtests.fixtures.AvailableJavaHomes
import org.gradle.internal.jvm.Jvm
import org.gradle.test.fixtures.VersionCoverage
import org.gradle.util.internal.VersionNumber

class GroovyCoverage {
    // NOTE: Update compatibility.adoc when adding new versions of Groovy
<<<<<<< HEAD
    private static final String[] PREVIOUS = ['1.5.8', '1.6.9', '1.7.11', '1.8.8', '2.0.5', '2.1.9', '2.2.2', '2.3.10', '2.4.15', '2.5.8', '3.0.24', '4.0.26']
    private static final String[] FUTURE = ["5.0.0-beta-1"]
=======
    private static final String[] PREVIOUS = ['1.5.8', '1.6.9', '1.7.11', '1.8.8', '2.0.5', '2.1.9', '2.2.2', '2.3.10', '2.4.15', '2.5.8', '3.0.25', '4.0.27']
    private static final String[] FUTURE = []
>>>>>>> ddd43861

    static final Set<String> SUPPORTED_BY_JDK
    static final Map<String, Jvm> ALL_VERSIONS_JVMS
    static final Set<String> ALL_VERSIONS
    static final Set<String> SUPPORTS_GROOVYDOC
    static final Set<String> SUPPORTS_INDY
    static final Set<String> SUPPORTS_TIMESTAMP
    static final Set<String> SUPPORTS_PARAMETERS
    static final Set<String> SUPPORTS_DISABLING_AST_TRANSFORMATIONS
    static final Set<String> SINCE_3_0
    static final Set<String> SINCE_4_0

    /**
     * The current Groovy version if stable, otherwise the latest stable version before the current version.
     */
    static final String CURRENT_STABLE

    static {
        ALL_VERSIONS_JVMS = groovyVersionsSupportedByAvailableJdks(allVersions())
        ALL_VERSIONS = ALL_VERSIONS_JVMS.keySet()
        SUPPORTED_BY_JDK = groovyVersionsSupportedByJdk(JavaVersion.current())
        SUPPORTS_GROOVYDOC = VersionCoverage.versionsAtLeast(SUPPORTED_BY_JDK, "1.6.9")
        // Indy compilation doesn't work in 2.2.2 and before
        SUPPORTS_INDY = VersionCoverage.versionsAtLeast(SUPPORTED_BY_JDK, "2.3.0")
        SUPPORTS_TIMESTAMP = VersionCoverage.versionsAtLeast(SUPPORTED_BY_JDK, "2.4.6")
        SUPPORTS_PARAMETERS = VersionCoverage.versionsAtLeast(allVersions(), "2.5.0")
        SUPPORTS_DISABLING_AST_TRANSFORMATIONS = VersionCoverage.versionsAtLeast(allVersions(), "2.0.0")
        SINCE_3_0 = VersionCoverage.versionsAtLeast(SUPPORTED_BY_JDK, "3.0.0")
        SINCE_4_0 = VersionCoverage.versionsAtLeast(SUPPORTED_BY_JDK, "4.0.0")
        CURRENT_STABLE = isCurrentGroovyVersionStable()
            ? GroovySystem.version
            : VersionCoverage.versionsAtMost(SUPPORTED_BY_JDK, GroovySystem.version).last()
    }

    static boolean supportsJavaVersion(String groovyVersion, JavaVersion javaVersion) {
        return groovyVersionsSupportedByJdk(javaVersion).contains(groovyVersion)
    }

    /**
     * Computes the Java version that corresponds to the Java bytecode version actually produced by the Groovy compiler.
     */
    static JavaVersion getEffectiveTarget(VersionNumber groovyVersion, JavaVersion target) {
        if (groovyVersion.major >= 4) {
            return target
        } else if (groovyVersion.major == 3) {
            // If Groovy 3 does not support the requested target version, it silently falls back to an internal default
            return JavaVersion.VERSION_17.isCompatibleWith(target) ? target : JavaVersion.VERSION_1_8
        }
        throw new IllegalArgumentException("Computing effective target for Groovy version $groovyVersion is not supported")
    }

    private static Set<String> allVersions() {
        def allVersions = [*PREVIOUS]

        // Only test current Groovy version if it isn't a SNAPSHOT
        if (isCurrentGroovyVersionStable()) {
            allVersions += GroovySystem.version
        }

        allVersions.addAll(FUTURE)
        return allVersions
    }

    private static Set<String> groovyVersionsSupportedByJdk(JavaVersion javaVersion) {
        def allVersions = allVersions()

        if (javaVersion.isCompatibleWith(JavaVersion.VERSION_25)) {
            return VersionCoverage.versionsAtLeast(allVersions, '3.0.25')
        } else if (javaVersion.isCompatibleWith(JavaVersion.VERSION_15)) {
            // Latest 3.0.x patches support Java 15+
            return VersionCoverage.versionsAtLeast(allVersions, '3.0.0')
        } else if (javaVersion.isCompatibleWith(JavaVersion.VERSION_14)) {
            return VersionCoverage.versionsBetweenInclusive(allVersions, '2.2.2', '2.5.10')
        } else if (javaVersion < JavaVersion.VERSION_11) {
            // 5.0.0 requires Java 11+
            // Using 4.99.99 as a placeholder because beta versions aren't properly handled by VersionCoverage
            return VersionCoverage.versionsBelow(allVersions, "4.99.99")
        } else {
            return allVersions
        }
    }

    static Map<String, Jvm> groovyVersionsSupportedByAvailableJdks(Set<String> groovyVersions) {
        def availableJvms = AvailableJavaHomes.allJdkVersions.findAll { it.jdk }
        // Create a list of all locally available JDKs and their supported Groovy versions
        def jvmToGroovySupport = availableJvms.collect {jvm ->
                def javaVersion = jvm.javaVersion
                def supportedGroovyVersions = groovyVersionsSupportedByJdk(javaVersion)
                return new JvmToGroovySupport(jvm, supportedGroovyVersions)
            }.sort { a, b ->
                // Sort by Java version descending
                return b.jvm.javaVersion.compareTo(a.jvm.javaVersion)
            }

        // For each Groovy version, find the highest supported JDK
        return groovyVersions.collectEntries {groovyVersion ->
                def highestSupportedJvm = jvmToGroovySupport.find { it.supports(groovyVersion) }
                if (highestSupportedJvm == null) {
                    return [:]
                } else {
                    return [(groovyVersion): highestSupportedJvm.jvm]
                }
            }.toSorted { a, b ->
                return VersionNumber.parse(b.key).compareTo(VersionNumber.parse(a.key))
            }
    }

    private static boolean isCurrentGroovyVersionStable() {
        !GroovySystem.version.endsWith("-SNAPSHOT")
    }

    static class JvmToGroovySupport {
        final Jvm jvm
        final Set<String> supportedGroovyVersions

        JvmToGroovySupport(Jvm jvm, Set<String> supportedGroovyVersions) {
            this.jvm = jvm
            this.supportedGroovyVersions = supportedGroovyVersions
        }

        boolean supports(String groovyVersion) {
            return groovyVersion in supportedGroovyVersions
        }
    }
}<|MERGE_RESOLUTION|>--- conflicted
+++ resolved
@@ -24,13 +24,8 @@
 
 class GroovyCoverage {
     // NOTE: Update compatibility.adoc when adding new versions of Groovy
-<<<<<<< HEAD
-    private static final String[] PREVIOUS = ['1.5.8', '1.6.9', '1.7.11', '1.8.8', '2.0.5', '2.1.9', '2.2.2', '2.3.10', '2.4.15', '2.5.8', '3.0.24', '4.0.26']
+    private static final String[] PREVIOUS = ['1.5.8', '1.6.9', '1.7.11', '1.8.8', '2.0.5', '2.1.9', '2.2.2', '2.3.10', '2.4.15', '2.5.8', '3.0.25', '4.0.27']
     private static final String[] FUTURE = ["5.0.0-beta-1"]
-=======
-    private static final String[] PREVIOUS = ['1.5.8', '1.6.9', '1.7.11', '1.8.8', '2.0.5', '2.1.9', '2.2.2', '2.3.10', '2.4.15', '2.5.8', '3.0.25', '4.0.27']
-    private static final String[] FUTURE = []
->>>>>>> ddd43861
 
     static final Set<String> SUPPORTED_BY_JDK
     static final Map<String, Jvm> ALL_VERSIONS_JVMS
