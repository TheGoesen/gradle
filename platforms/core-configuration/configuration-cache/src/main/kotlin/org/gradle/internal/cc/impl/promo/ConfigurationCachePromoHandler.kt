/*
 * Copyright 2025 the original author or authors.
 *
 * Licensed under the Apache License, Version 2.0 (the "License");
 * you may not use this file except in compliance with the License.
 * You may obtain a copy of the License at
 *
 *      http://www.apache.org/licenses/LICENSE-2.0
 *
 * Unless required by applicable law or agreed to in writing, software
 * distributed under the License is distributed on an "AS IS" BASIS,
 * WITHOUT WARRANTIES OR CONDITIONS OF ANY KIND, either express or implied.
 * See the License for the specific language governing permissions and
 * limitations under the License.
 */

package org.gradle.internal.cc.impl.promo

import org.gradle.BuildResult
import org.gradle.api.Task
import org.gradle.api.execution.TaskExecutionGraph
import org.gradle.api.internal.DocumentationRegistry
import org.gradle.api.internal.TaskInternal
import org.gradle.api.logging.Logging
import org.gradle.initialization.RootBuildLifecycleListener
import org.gradle.internal.Factory
import org.gradle.internal.InternalBuildAdapter
import org.gradle.internal.build.BuildStateRegistry
import org.gradle.internal.cc.impl.DefaultConfigurationCacheDegradationController
import org.gradle.internal.configuration.problems.ProblemsListener
import org.gradle.internal.configuration.problems.PropertyProblem
import org.gradle.internal.configuration.problems.PropertyTrace
import org.gradle.internal.configuration.problems.StructuredMessageBuilder
import org.gradle.internal.deprecation.DeprecationLogger
import org.gradle.internal.service.scopes.Scope
import org.gradle.internal.service.scopes.ServiceScope

/**
 * This class handles configuration cache promo message at the end of the build.
 * <p>
 * The promo is shown unless:
 * <ul>
 *     <li>An incompatible API is used at configuration time (in other words, if a CC problem would be emitted by it).</li>
 *     <li>A {@code noCompatibleWithConfigurationCache} task is present in the main task graph.</li>
 *     <li>Graceful degradation is requested.</li>
 *     <li>Build fails.</li>
 * </ul>
 *
 * Instances of this class are thread-safe.
 */
@ServiceScope(Scope.BuildTree::class)
internal class ConfigurationCachePromoHandler(
    private val buildRegistry: BuildStateRegistry,
    private val degradationController: DefaultConfigurationCacheDegradationController,
    private val documentationRegistry: DocumentationRegistry
) : RootBuildLifecycleListener, ProblemsListener {
    private val problems = object {
        @Volatile
        private var _seenProblems = false // if ever, only goes false -> true

        fun arePresent(): Boolean = _seenProblems

        fun addIfNeeded(hasNewProblem: Boolean) {
            if (hasNewProblem) {
                _seenProblems = true
            }
        }
    }

    override fun afterStart() {
        // We can't reach out to the task graph when the build is finished.
        // We cannot collect the state of the tasks in the whenReady callback to avoid racing with user-specified ones, which may modify the compatibility state.
        // We cannot listen for the task execution either, because incompatible tasks may not run (e.g. they may have onlyIf {false}).
        // Note that skipping tasks with "-x" excludes them from the graph, so we still nudge. CC behaves similarly.
        val rootBuildGradle = buildRegistry.rootBuild.mutableModel
        rootBuildGradle.taskGraph.addExecutionListener(this::onRootBuildTaskGraphIsAboutToExecute)

        rootBuildGradle.addBuildListener(object : InternalBuildAdapter() {
            override fun buildFinished(result: BuildResult) {
                problems.addIfNeeded(result.failure != null)
            }
        })
    }

    private fun onRootBuildTaskGraphIsAboutToExecute(graph: TaskExecutionGraph) {
        if (!problems.arePresent()) {
            // Collecting degradation reasons may be somewhat expensive, let's skip it if the build is already incompatible.
            // We can only collect the reasons before the start of the execution phase. CC does that too.
<<<<<<< HEAD
            val hasDegradationReasons = degradationController.degradationDecision.shouldDegrade
=======

            val hasDegradationReasons = DeprecationLogger.whileDisabled(
            // Collecting degradation reasons uses Task.project call internally, which is deprecated at execution time.
            // We disable deprecations for the computation until we'll have a proper build lifecycle callback.
                Factory {
                    degradationController.collectDegradationReasons()
                    degradationController.hasDegradationReasons
                }
            ) ?: false
>>>>>>> 2db9560b
            problems.addIfNeeded(hasDegradationReasons)
        }

        // Checking task graph for compatibility may be even more expensive, so do it only after collecting the degradation reasons.
        if (!problems.arePresent()) {
            problems.addIfNeeded(graph.hasIncompatibleTasks())
        }
    }

    override fun beforeComplete() {
        if (problems.arePresent()) {
            return
        }

        val docUrl = documentationRegistry.getDocumentationFor("configuration_cache_enabling")
        // TODO(mlopatkin): finalize the message
        Logging.getLogger(ConfigurationCachePromoHandler::class.java).lifecycle("Consider enabling configuration cache to speed up this build: $docUrl")
    }

    override fun onProblem(problem: PropertyProblem) {
        problems.addIfNeeded(true)
    }

    override fun onError(trace: PropertyTrace, error: Exception, message: StructuredMessageBuilder) {
        problems.addIfNeeded(true)
    }

    override fun forIncompatibleTask(trace: PropertyTrace, reason: String): ProblemsListener = this

    override fun forTask(task: Task): ProblemsListener = this

    override fun onExecutionTimeProblem(problem: PropertyProblem) = onProblem(problem)

    private fun TaskExecutionGraph.hasIncompatibleTasks() = allTasks.any { !(it as TaskInternal).isCompatibleWithConfigurationCache }
}<|MERGE_RESOLUTION|>--- conflicted
+++ resolved
@@ -86,19 +86,14 @@
         if (!problems.arePresent()) {
             // Collecting degradation reasons may be somewhat expensive, let's skip it if the build is already incompatible.
             // We can only collect the reasons before the start of the execution phase. CC does that too.
-<<<<<<< HEAD
-            val hasDegradationReasons = degradationController.degradationDecision.shouldDegrade
-=======
 
             val hasDegradationReasons = DeprecationLogger.whileDisabled(
             // Collecting degradation reasons uses Task.project call internally, which is deprecated at execution time.
             // We disable deprecations for the computation until we'll have a proper build lifecycle callback.
                 Factory {
-                    degradationController.collectDegradationReasons()
-                    degradationController.hasDegradationReasons
+                    degradationController.degradationDecision.shouldDegrade
                 }
             ) ?: false
->>>>>>> 2db9560b
             problems.addIfNeeded(hasDegradationReasons)
         }
 
