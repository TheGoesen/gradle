--- conflicted
+++ resolved
@@ -118,13 +118,10 @@
     ConfigurationCacheEnvironment.Listener {
 
     interface Host {
-<<<<<<< HEAD
-=======
         val isEncrypted: Boolean
         val encryptionKeyHashCode: HashCode
         val isFineGrainedPropertyTracking: Boolean
         val startParameterProperties: Map<String, Any?>
->>>>>>> dc6ae025
         val gradleUserHomeDir: File
         val allInitScripts: List<File>
         val buildStartTime: Long
@@ -1020,13 +1017,9 @@
         propertyName: String,
         propertyValue: Any?
     ) {
-<<<<<<< HEAD
         if (!Workarounds.isIgnoredStartParameterProperty(propertyName)
-            && shouldTrackGradlePropertyInput(gradleProperties, propertyScope, propertyName)
+            && propertyTracking.shouldTrackPropertyAccess(propertyScope, propertyName)
         ) {
-=======
-        if (propertyTracking.shouldTrackPropertyAccess(propertyScope, propertyName)) {
->>>>>>> dc6ae025
             // TODO:isolated could tracking per project
             buildScopedSink.write(
                 ConfigurationCacheFingerprint.GradleProperty(
@@ -1040,7 +1033,6 @@
     }
 
     private
-<<<<<<< HEAD
     fun shouldTrackGradlePropertyInput(
         keysPerScope: ConcurrentHashMap<GradlePropertyScope, MutableSet<String>>,
         propertyScope: GradlePropertyScope,
@@ -1055,8 +1047,6 @@
         }
 
     private
-=======
->>>>>>> dc6ae025
     fun reportGradlePropertyInput(
         propertyScope: GradlePropertyScope,
         propertyName: String,
