--- conflicted
+++ resolved
@@ -23,11 +23,6 @@
 import org.gradle.api.provider.Provider
 import org.gradle.api.tasks.Internal
 import org.gradle.api.tasks.TaskAction
-<<<<<<< HEAD
-import org.gradle.internal.execution.FileCollectionSnapshotter
-import org.gradle.internal.fingerprint.classpath.ClasspathFingerprinter
-=======
->>>>>>> 17eafa77
 
 import org.gradle.kotlin.dsl.precompile.PrecompiledScriptDependenciesResolver.EnvironmentProperties.kotlinDslImplicitImports
 import org.gradle.kotlin.dsl.support.ImplicitImports
@@ -60,11 +55,6 @@
     fun configureImports() {
         val resolverEnvironment = resolverEnvironmentStringFor(
             implicitImports,
-<<<<<<< HEAD
-            snapshotter,
-            classPathFingerprinter,
-=======
->>>>>>> 17eafa77
             classPathFiles,
             metadataDir
         )
@@ -76,21 +66,12 @@
 internal
 fun resolverEnvironmentStringFor(
     implicitImports: ImplicitImports,
-<<<<<<< HEAD
-    snapshotter: FileCollectionSnapshotter,
-    classPathFingerprinter: ClasspathFingerprinter,
-=======
->>>>>>> 17eafa77
     classPathFiles: FileCollection,
     accessorsMetadataDir: Provider<Directory>
 ): Provider<String> = accessorsMetadataDir.map { metadataDir ->
     resolverEnvironmentStringFor(
         listOf(
-<<<<<<< HEAD
-            kotlinDslImplicitImports to implicitImportsForPrecompiledScriptPlugins(implicitImports, snapshotter, classPathFingerprinter, classPathFiles)
-=======
             kotlinDslImplicitImports to implicitImportsForPrecompiledScriptPlugins(implicitImports, classPathFiles)
->>>>>>> 17eafa77
         ) + precompiledScriptPluginImportsFrom(metadataDir.asFile)
     )
 }
