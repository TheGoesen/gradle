--- conflicted
+++ resolved
@@ -88,10 +88,7 @@
 
     private
     fun BuildLayoutFactory.settingsDir(gradle: GradleInternal): File =
-<<<<<<< HEAD
         getLayoutFor(gradle.startParameter.toBuildLayoutConfiguration()).settingsDir
-=======
-        getLayoutFor(BuildLayoutConfiguration(gradle.startParameter)).settingsDir
 }
 
 internal object ProjectServices : ServiceRegistrationProvider {
@@ -108,5 +105,4 @@
             softwareFeatureRegistry,
         )
     }
->>>>>>> 7931e19e
 }