--- conflicted
+++ resolved
@@ -50,13 +50,8 @@
 
         executer.expectDocumentedDeprecationWarning(
             "The PluginDependencySpec.`gradle-enterprise` property has been deprecated. " +
-<<<<<<< HEAD
                 "This is scheduled to be removed in Gradle 9.0. Please use 'id(\"com.gradle.develocity\") version \"${AutoAppliedDevelocityPlugin.VERSION}\"' instead. " +
-                "For more information, please refer to https://docs.gradle.org/current/kotlin-dsl/gradle/org.gradle.kotlin.dsl/gradle-enterprise.html in the Gradle documentation.")
-=======
-                "This is scheduled to be removed in Gradle 9.0. Please use 'id(\"com.gradle.develocity\") version \"${AutoAppliedGradleEnterprisePlugin.VERSION}\"' instead. " +
                 "Consult the upgrading guide for further information: https://docs.gradle.org/current/userguide/upgrading_version_8.html#gradle_enterprise_extension_deprecated")
->>>>>>> 11571c35
         executer.expectDeprecationWarning(
             "WARNING: The following functionality has been deprecated and will be removed in the next major release of the Develocity Gradle plugin. " +
                 "Run with '-Ddevelocity.deprecation.captureOrigin=true' to see where the deprecated functionality is being used. " +
