/*
 * Copyright 2017 the original author or authors.
 *
 * Licensed under the Apache License, Version 2.0 (the "License");
 * you may not use this file except in compliance with the License.
 * You may obtain a copy of the License at
 *
 *      http://www.apache.org/licenses/LICENSE-2.0
 *
 * Unless required by applicable law or agreed to in writing, software
 * distributed under the License is distributed on an "AS IS" BASIS,
 * WITHOUT WARRANTIES OR CONDITIONS OF ANY KIND, either express or implied.
 * See the License for the specific language governing permissions and
 * limitations under the License.
 */

package org.gradle.api.internal.artifacts.ivyservice.resolveengine.graph.builder;

import org.gradle.api.artifacts.capability.CapabilitySelector;
import org.gradle.api.artifacts.component.ComponentSelector;
import org.gradle.api.artifacts.result.ComponentSelectionReason;
import org.gradle.api.attributes.Attribute;
import org.gradle.api.internal.artifacts.component.ComponentSelectorInternal;
import org.gradle.api.internal.artifacts.ivyservice.resolveengine.excludes.ModuleExclusions;
import org.gradle.api.internal.artifacts.ivyservice.resolveengine.excludes.specs.ExcludeSpec;
import org.gradle.api.internal.artifacts.ivyservice.resolveengine.graph.DependencyGraphEdge;
import org.gradle.api.internal.attributes.AttributeMergingException;
import org.gradle.api.internal.attributes.ImmutableAttributes;
import org.gradle.api.internal.attributes.immutable.ImmutableAttributesSchema;
import org.gradle.internal.component.model.ComponentGraphResolveState;
import org.gradle.internal.component.model.DependencyMetadata;
import org.gradle.internal.component.model.ExcludeMetadata;
import org.gradle.internal.component.model.GraphVariantSelector;
import org.gradle.internal.component.model.VariantGraphResolveState;
import org.gradle.internal.resolve.ModuleVersionResolveException;
import org.jspecify.annotations.Nullable;

import java.util.Collections;
import java.util.LinkedList;
import java.util.List;
import java.util.Set;

/**
 * Represents the edges in the dependency graph.
 *
 * A dependency can have the following states:
 * 1. Unattached: in this case the state of the dependency is tied to the state of it's associated {@link SelectorState}.
 * 2. Attached: in this case the Edge has been connected to actual nodes in the target component. Only possible if the {@link SelectorState} did not fail to resolve.
 */
class EdgeState implements DependencyGraphEdge {
    private final DependencyState dependencyState;
    private final DependencyMetadata dependencyMetadata;
    private final NodeState from;
    private final ResolveState resolveState;
    private final List<NodeState> targetNodes = new LinkedList<>();
    private final boolean isTransitive;
    private final boolean isConstraint;

    private SelectorState selector;
    private ModuleVersionResolveException targetNodeSelectionFailure;
<<<<<<< HEAD
=======
    private ImmutableAttributes cachedAttributes;
>>>>>>> b95e3ad6

    /**
     * The accumulated exclusions that apply to this edge based on the paths from the root
     */
    private @Nullable ExcludeSpec transitiveExclusions;
    private ExcludeSpec cachedEdgeExclusions;
    private ExcludeSpec cachedExclusions;

    private NodeState resolvedVariant;
    private boolean unattached;
    private boolean used;

    EdgeState(NodeState from, DependencyState dependencyState, ResolveState resolveState) {
        this.from = from;
        this.dependencyState = dependencyState;
        this.dependencyMetadata = dependencyState.getDependency();
        this.resolveState = resolveState;
        this.isTransitive = from.isTransitive() && dependencyMetadata.isTransitive();
        this.isConstraint = dependencyMetadata.isConstraint();
    }

    void computeSelector() {
        this.selector = resolveState.computeSelectorFor(dependencyState, from.versionProvidedByAncestors(dependencyState));
    }

    @Override
    public String toString() {
        return String.format("%s -> %s", from.toString(), dependencyMetadata);
    }

    @Override
    public NodeState getFrom() {
        return from;
    }

    @Override
    public DependencyMetadata getDependencyMetadata() {
        return dependencyMetadata;
    }

    /**
     * Returns the target component, if the edge has been successfully resolved.
     * Returns null if the edge failed to resolve, or has not (yet) been successfully resolved to a target component.
     */
    @Nullable
    ComponentState getTargetComponent() {
        if (!selector.isResolved() || selector.getFailure() != null) {
            return null;
        }
        return getSelectedComponent();
    }

    @Override
    public SelectorState getSelector() {
        return selector;
    }

    @Override
    public boolean isTransitive() {
        return isTransitive;
    }

    void attachToTargetNodes() {
        ComponentState targetComponent = getTargetComponent();
        if (targetComponent == null || !isUsed()) {
            // The selector failed or the module has been deselected or the edge source has been deselected. Do not attach.
            return;
        }

        if (isConstraint) {
            // Need to double check that the target still has hard edges to it
            ModuleResolveState module = targetComponent.getModule();
            if (module.isPending()) {
                selector.getTargetModule().removeUnattachedEdge(this);
                from.makePending(this);
                module.registerConstraintProvider(from);
                return;
            }
        }

        calculateTargetNodes(targetComponent);
        for (NodeState targetConfiguration : targetNodes) {
            targetConfiguration.addIncomingEdge(this);
        }
        if (!targetNodes.isEmpty()) {
            selector.getTargetModule().removeUnattachedEdge(this);
        }
    }

    /**
     * Disconnect this edge from any node that it currently targets,
     * ensuring the target knows it is no longer being pointed to by
     * this edge.
     */
    void detachFromTargetNodes() {
        if (!targetNodes.isEmpty()) {
            for (NodeState targetNode : targetNodes) {
                targetNode.removeIncomingEdge(this);
            }
            targetNodes.clear();
        }
        targetNodeSelectionFailure = null;
    }

    /**
     * Call this method to attach a failure late in the process. This is typically
     * done when a failure is caused by graph validation. In that case we want to
     * perform as much resolution as possible, still have a valid graph, but in the
     * end fail resolution.
     */
    void failWith(Throwable err) {
        targetNodeSelectionFailure = new ModuleVersionResolveException(selector.getSelector(), err);
    }

    /**
     * Ensure this edge it up-to-date and attached to the proper nodes, effectively
     * retargeting this edge from its previous potentially incorrect target, to
     * the new correct target.
     * <p>
     * Useful for when the state of the destination has changed, for example
     * when the selected component of the target module has changed.
     */
    public void retarget() {
        detachFromTargetNodes();
        if (isUsed()) {
            attachToTargetNodes();
            if (targetNodes.isEmpty()) {
                selector.getTargetModule().addUnattachedEdge(this); // Attach failed, mark it as such.
            }
        }
    }

    @Override
    public ImmutableAttributes getAttributes() {
        ModuleResolveState module = selector.getTargetModule();
        ComponentSelectorInternal componentSelector = (ComponentSelectorInternal) dependencyState.getDependency().getSelector();
        return resolveState.getAttributesFactory().safeConcat(module.getMergedConstraintAttributes(), componentSelector.getAttributes());
    }

    private void calculateTargetNodes(ComponentState targetComponent) {
        ComponentGraphResolveState targetComponentState = targetComponent.getResolveStateOrNull();
        targetNodes.clear();
        targetNodeSelectionFailure = null;
        if (targetComponentState == null) {
            targetComponent.getModule().getPlatformState().addOrphanEdge(this);
            // Broken version
            return;
        }
        if (isConstraint && !isVirtualDependency()) {
            List<NodeState> nodes = targetComponent.getNodes();
            for (NodeState node : nodes) {
                if (node.isSelected() && !node.isRoot()) {
                    targetNodes.add(node);
                }
            }
            if (targetNodes.isEmpty()) {
                // There is a chance we could not attach target configurations previously
                List<EdgeState> unattachedEdges = targetComponent.getModule().getUnattachedEdges();
                if (!unattachedEdges.isEmpty()) {
                    for (EdgeState otherEdge : unattachedEdges) {
                        if (!otherEdge.isConstraint()) {
                            otherEdge.attachToTargetNodes();
                            if (otherEdge.targetNodeSelectionFailure != null) {
                                // Copy selection failure
                                this.targetNodeSelectionFailure = otherEdge.targetNodeSelectionFailure;
                                return;
                            }
                            break;
                        }
                    }
                }
                for (NodeState node : nodes) {
                    if (node.isSelected() && !node.isRoot()) {
                        targetNodes.add(node);
                    }
                }
            }
            return;
        }

        GraphVariantSelectionResult targetVariants;
        try {
            targetVariants = selectTargetVariants(targetComponentState);
        } catch (AttributeMergingException mergeError) {
            targetNodeSelectionFailure = new ModuleVersionResolveException(dependencyState.getRequested(), () -> {
                Attribute<?> attribute = mergeError.getAttribute();
                Object constraintValue = mergeError.getLeftValue();
                Object dependencyValue = mergeError.getRightValue();
                return "Inconsistency between attributes of a constraint and a dependency, on attribute '" + attribute + "' : dependency requires '" + dependencyValue + "' while constraint required '" + constraintValue + "'";
            });
            return;
        } catch (Exception t) {
            // Failure to select the target variant/configurations from this component, given the dependency attributes/metadata.
            targetNodeSelectionFailure = new ModuleVersionResolveException(dependencyState.getRequested(), t);
            return;
        }

        for (VariantGraphResolveState targetVariant : targetVariants.getVariants()) {
            NodeState targetNodeState = resolveState.getNode(targetComponent, targetVariant, targetVariants.isSelectedByVariantAwareResolution());
            this.targetNodes.add(targetNodeState);
        }
    }

    /**
     * Determine which variants of a given target component that this edge should point to.
     */
    private GraphVariantSelectionResult selectTargetVariants(ComponentGraphResolveState targetComponentState) {
        GraphVariantSelector variantSelector = resolveState.getVariantSelector();
        ImmutableAttributes attributes = resolveState.getAttributesFactory().concat(resolveState.getConsumerAttributes(), getAttributes());
        ImmutableAttributesSchema consumerSchema = resolveState.getConsumerSchema();

        // First allow the dependency to override variant selection, if it has a special
        // variant selection mechanism for its ecosystem.
        List<? extends VariantGraphResolveState> overrideVariants = dependencyMetadata.overrideVariantSelection(
            variantSelector,
            attributes,
            targetComponentState,
            consumerSchema
        );

        if (overrideVariants != null) {
            return new GraphVariantSelectionResult(overrideVariants, false);
        }

        // Use attribute matching if it is supported.
        if (!targetComponentState.getCandidatesForGraphVariantSelection().getVariantsForAttributeMatching().isEmpty()) {
            Set<CapabilitySelector> capabilitySelectors = dependencyState.getDependency().getSelector().getCapabilitySelectors();
            VariantGraphResolveState selected = variantSelector.selectByAttributeMatching(
                attributes,
                capabilitySelectors,
                targetComponentState,
                consumerSchema,
                dependencyMetadata.getArtifacts()
            );

            return new GraphVariantSelectionResult(Collections.singletonList(selected), true);
        }

        // Otherwise, for target components that don't support attribute matching, fallback to legacy variant selection.
        List<? extends VariantGraphResolveState> legacyVariants = dependencyMetadata.selectLegacyVariants(
            variantSelector,
            attributes,
            targetComponentState,
            consumerSchema
        );

        return new GraphVariantSelectionResult(legacyVariants, false);
    }

    public static class GraphVariantSelectionResult {

        private final List<? extends VariantGraphResolveState> variants;
        private final boolean selectedByVariantAwareResolution;

        public GraphVariantSelectionResult(List<? extends VariantGraphResolveState> variants, boolean selectedByVariantAwareResolution) {
            this.variants = variants;
            this.selectedByVariantAwareResolution = selectedByVariantAwareResolution;
        }

        public List<? extends VariantGraphResolveState> getVariants() {
            return variants;
        }

        public boolean isSelectedByVariantAwareResolution() {
            return selectedByVariantAwareResolution;
        }

    }

    private boolean isVirtualDependency() {
        return selector.getDependencyMetadata() instanceof LenientPlatformDependencyMetadata;
    }

    @Override
    public ExcludeSpec getExclusions() {
        if (cachedExclusions == null) {
            computeExclusions();
        }
        return cachedExclusions;
    }

    private void computeExclusions() {
        List<ExcludeMetadata> excludes = dependencyMetadata.getExcludes();
        if (excludes.isEmpty()) {
            cachedExclusions = transitiveExclusions;
        } else {
            computeExclusionsWhenExcludesPresent(excludes);
        }
    }

    private void computeExclusionsWhenExcludesPresent(List<ExcludeMetadata> excludes) {
        ModuleExclusions moduleExclusions = resolveState.getModuleExclusions();
        ExcludeSpec edgeExclusions = moduleExclusions.excludeAny(excludes);
        cachedExclusions = moduleExclusions.excludeAny(edgeExclusions, transitiveExclusions);
    }

    ExcludeSpec getEdgeExclusions() {
        if (cachedEdgeExclusions == null) {
            List<ExcludeMetadata> excludes = dependencyMetadata.getExcludes();
            ModuleExclusions moduleExclusions = resolveState.getModuleExclusions();
            if (excludes.isEmpty()) {
                return moduleExclusions.nothing();
            }
            cachedEdgeExclusions = moduleExclusions.excludeAny(excludes);
        }
        return cachedEdgeExclusions;
    }

    @Override
    public boolean contributesArtifacts() {
        return !isConstraint;
    }

    @Override
    public ComponentSelector getRequested() {
        return resolveState.desugarSelector(dependencyState.getRequested());
    }

    @Override
    public ModuleVersionResolveException getFailure() {
        if (targetNodeSelectionFailure != null) {
            return targetNodeSelectionFailure;
        }
        ModuleVersionResolveException selectorFailure = selector.getFailure();
        if (selectorFailure != null) {
            return selectorFailure;
        }
        ComponentState selectedComponent = getSelectedComponent();
        if (selectedComponent == null) {
            ModuleSelectors<SelectorState> selectors = selector.getTargetModule().getSelectors();
            for (SelectorState state : selectors) {
                selectorFailure = state.getFailure();
                if (selectorFailure != null) {
                    return selectorFailure;
                }
            }
            throw new IllegalStateException("Expected to find a selector with a failure but none was found");
        }
        return selectedComponent.getMetadataResolveFailure();
    }

    @Override
    public Long getSelected() {
        return getSelectedComponent().getResultId();
    }

    @Override
    public boolean isTargetVirtualPlatform() {
        ComponentState selectedComponent = getSelectedComponent();
        return selectedComponent != null && selectedComponent.getModule().isVirtualPlatform();
    }

    boolean hasSelectedVariant() {
        return resolvedVariant != null || !findTargetNodes().isEmpty();
    }

    @Nullable
    @Override
    public Long getSelectedVariant() {
        NodeState node = getSelectedNode();
        if (node == null) {
            return null;
        } else {
            assert node.getComponent() == getSelectedComponent();
            return node.getNodeId();
        }
    }

    @Nullable
    public NodeState getSelectedNode() {
        if (resolvedVariant != null) {
            return resolvedVariant;
        }
        List<NodeState> targetNodes = findTargetNodes();
        assert !targetNodes.isEmpty();
        for (NodeState targetNode : targetNodes) {
            if (targetNode.isSelected()) {
                resolvedVariant = targetNode;
                return resolvedVariant;
            }
        }
        return null;
    }

    private List<NodeState> findTargetNodes() {
        List<NodeState> targetNodes = this.targetNodes;
        if (targetNodes.isEmpty()) {
            // TODO: This code is not correct. At the end of graph traversal,
            // all edges that are part of the graph should have target nodes.
            // Going to the target component and grabbing all of its nodes
            // is certainly not the right thing to do here.
            ComponentState targetComponent = getTargetComponent();
            if (targetComponent != null) {
                targetNodes = targetComponent.getNodes();
            }
        }
        return targetNodes;
    }

    @Override
    public ComponentSelectionReason getReason() {
        return selector.getSelectionReason();
    }

    @Override
    public boolean isConstraint() {
        return isConstraint;
    }

    @Override
    public long getFromVariant() {
        return from.getNodeId();
    }

    @Nullable
    private ComponentState getSelectedComponent() {
        return selector.getTargetModule().getSelected();
    }

    DependencyState getDependencyState() {
        return dependencyState;
    }

    public void updateTransitiveExcludes(ExcludeSpec newResolutionFilter) {
        if (isConstraint) {
            // Constraint do not carry excludes on a path
            return;
        }
        transitiveExclusions = newResolutionFilter;
        cachedExclusions = null;
    }

    public void updateTransitiveExcludesAndRequeueTargetNodes(ExcludeSpec newResolutionFilter) {
        updateTransitiveExcludes(newResolutionFilter);
        for (NodeState targetNode : targetNodes) {
            targetNode.clearTransitiveExclusionsAndEnqueue();
        }
    }

    @Nullable
    ExcludeSpec getTransitiveExclusions() {
        return transitiveExclusions;
    }

    public void markUnattached() {
        this.unattached = true;
    }

    public void markAttached() {
        this.unattached = false;
    }

    public boolean isUnattached() {
        return unattached;
    }

    void markUsed() {
        this.used = true;
    }

    void markUnused() {
        this.used = false;
    }

    /**
     * Indicates whether the edge is currently listed as outgoing in a node.
     * It can be either a full edge or an edge to a virtual platform.
     *
     * @return true if used, false otherwise
     */
    boolean isUsed() {
        return used;
    }

    public boolean isArtifactOnlyEdge() {
        return !isTransitive && !dependencyMetadata.getArtifacts().isEmpty();
    }
}<|MERGE_RESOLUTION|>--- conflicted
+++ resolved
@@ -58,10 +58,7 @@
 
     private SelectorState selector;
     private ModuleVersionResolveException targetNodeSelectionFailure;
-<<<<<<< HEAD
-=======
-    private ImmutableAttributes cachedAttributes;
->>>>>>> b95e3ad6
+
 
     /**
      * The accumulated exclusions that apply to this edge based on the paths from the root
