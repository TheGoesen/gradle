--- conflicted
+++ resolved
@@ -43,7 +43,6 @@
 
 `<<tags_reference.adoc#tag:properties,#properties>>`, `<<tags_reference.adoc#tag:caching,#caching>>`
 
-<<<<<<< HEAD
 [[use_build_cache]]
 == Use the Build Cache
 
@@ -55,27 +54,7 @@
 
 This prevents redundant work.
 If the inputs are the same, the outputs will be too, resulting in faster, more efficient builds.
-=======
-[[avoid_computations_in_configuration_phase]]
-== Avoid Expensive Computations in Configuration Phase
 
-Avoid expensive computations in the <<build_lifecycle.adoc#sec:build_phases,configuration phase>>, instead, move them to task actions.
-
-=== Explanation
-
-In order for Gradle to execute tasks it first needs to build the project task graph.
-As part of discovering what tasks to include in the task graph, Gradle will configure all the tasks that are directly requested, any task dependencies of the requested tasks, and also any tasks that are not lazily registered.
-This work is done in the configuration phase.
-
-Performing expensive or slow operations such as file or network I/O, or CPU-heavy calculations in the configuration phase forces these to run even when they might be unnecessary to complete the requested work of the invoked tasks.
-It is better to move these operations to task actions so that they run only when required.
->>>>>>> 5baf86ed
-
-=== Example
-
-==== Don't Do This
-
-<<<<<<< HEAD
 Build caching is disabled by default:
 
 ====
@@ -116,13 +95,32 @@
 === Tags
 
 `<<tags_reference.adoc#tag:properties,#properties>>`, `<<tags_reference.adoc#tag:caching,#caching>>`
-=======
+
+[[avoid_computations_in_configuration_phase]]
+== Avoid Expensive Computations in Configuration Phase
+
+Avoid expensive computations in the <<build_lifecycle.adoc#sec:build_phases,configuration phase>>, instead, move them to task actions.
+
+=== Explanation
+
+In order for Gradle to execute tasks it first needs to build the project task graph.
+As part of discovering what tasks to include in the task graph, Gradle will configure all the tasks that are directly requested, any task dependencies of the requested tasks, and also any tasks that are not lazily registered.
+This work is done in the configuration phase.
+
+Performing expensive or slow operations such as file or network I/O, or CPU-heavy calculations in the configuration phase forces these to run even when they might be unnecessary to complete the requested work of the invoked tasks.
+It is better to move these operations to task actions so that they run only when required.
+
+=== Example
+
+==== Don't Do This
+
 ====
 include::sample[dir="snippets/bestPractices/avoidComputationInConfigurationPhase-avoid/kotlin",files="build.gradle.kts[tags=avoid-this]"]
 include::sample[dir="snippets/bestPractices/avoidComputationInConfigurationPhase-avoid/groovy",files="build.gradle[tags=avoid-this]"]
 ====
 
 <1> Performing heavy computation during configuration phase.
+
 ==== Do This Instead
 
 ++++
@@ -144,10 +142,9 @@
 
 === References
 
-- <<lazy_configuration.adoc#lazy_configuration,lazy configuration>>.
-- <<build_lifecycle.adoc#build_lifecycle,Build Lifecycle>> >>
+- <<lazy_configuration.adoc#lazy_configuration,lazy configuration>>
+- <<build_lifecycle.adoc#build_lifecycle,Build Lifecycle>>
 
 === Tags
 
-`<<tags_reference.adoc#tag:tasks,#tasks>>`
->>>>>>> 5baf86ed
+`<<tags_reference.adoc#tag:tasks,#tasks>>`