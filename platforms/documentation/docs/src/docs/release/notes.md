--- conflicted
+++ resolved
@@ -57,22 +57,14 @@
 
 ## New features and usability improvements
 
-<a id="windows-arm-support"></a>
+<a name="windows-arm-support"></a>
 ### Windows on ARM support
 
-Gradle now supports running builds on [Windows on ARM (ARM64/AArch64) devices](userguide/compatibility.html#target_platforms).
+Gradle now supports [running builds on Windows ARM (ARM64) devices](userguide/compatibility.html#target_platforms).
 
 This makes it possible to run Gradle on Windows virtual machines hosted on ARM-based systems.
 
-<<<<<<< HEAD
-<a id="publishing-improvements"></a>
-=======
-**NOTE:** Due to compatibility issues on Windows AArch64, the rich console is not available. Both the default behavior and `--console=rich` fall back to plain console output.
-
-Limitations are listed in [Known issues](userguide/compatibility.html#known_issues)
-
 <a name="publishing-improvements"></a>
->>>>>>> f99e4d22
 ### Publishing improvements
 
 Gradle provides APIs for plugin authors and build engineers to define and customize the software [components](userguide/glossary.html#sub:terminology_component) their project produces when [publishing](userguide/publishing_customization.html) them.
@@ -157,7 +149,7 @@
 
 With this approach, `myNewVariant` is only realized if the `myPublication` publication is actually published.
 
-<a id="error"></a>
+<a name="error"></a>
 ### Error and warning reporting improvements
 
 Gradle provides a rich set of [error and warning messages](userguide/logging.html) to help you understand and resolve problems in your build.
@@ -170,7 +162,7 @@
 
 ![Dependency Verification Fails Suggestion](release-notes-assets/dependency-verification-suggestion.png)
 
-<a id="antlr-task-group"></a>
+<a name="antlr-task-group"></a>
 ### Antlr task grouping improvements
 
 [Antlr-related tasks](userguide/antlr_plugin.html) such as `generateGrammarSource` and `generateTestGrammarSource` are now grouped under `Antlr` in Gradle’s task listings.
@@ -194,7 +186,7 @@
 
 The following are the features that have been promoted in this Gradle release.
 
-<a id="daemon-promo"></a>
+<a name="daemon-promo"></a>
 ### Daemon toolchain is now stable
 
 The [Daemon toolchain](userguide/gradle_daemon.html#sec:daemon_jvm_criteria), introduced as an incubating feature in Gradle 8.8, has been improved and is now stable.
