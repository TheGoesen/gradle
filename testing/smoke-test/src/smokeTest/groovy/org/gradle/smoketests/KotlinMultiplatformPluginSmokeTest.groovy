/*
 * Copyright 2023 the original author or authors.
 *
 * Licensed under the Apache License, Version 2.0 (the "License");
 * you may not use this file except in compliance with the License.
 * You may obtain a copy of the License at
 *
 *      http://www.apache.org/licenses/LICENSE-2.0
 *
 * Unless required by applicable law or agreed to in writing, software
 * distributed under the License is distributed on an "AS IS" BASIS,
 * WITHOUT WARRANTIES OR CONDITIONS OF ANY KIND, either express or implied.
 * See the License for the specific language governing permissions and
 * limitations under the License.
 */

package org.gradle.smoketests

import org.gradle.api.JavaVersion
import org.gradle.integtests.fixtures.executer.GradleContextualExecuter
import org.gradle.integtests.fixtures.versions.KotlinGradlePluginVersions
import org.gradle.util.GradleVersion
import org.gradle.util.internal.VersionNumber
import spock.lang.Issue

import static org.gradle.testkit.runner.TaskOutcome.SUCCESS

/**
 * Smoke test for the Kotlin Multiplatform plugin.
 */
class KotlinMultiplatformPluginSmokeTest extends AbstractKotlinPluginSmokeTest {
    def 'test kotlin multiplatform with js project (kotlin=#kotlinVersion)'() {
        given:
        withKotlinBuildFile()
        useSample("kotlin-multiplatform-js-jvm-example")

        def kotlinVersionNumber = VersionNumber.parse(kotlinVersion)
        replaceVariablesInBuildFile(kotlinVersion: kotlinVersion)
        replaceCssSupportBlocksInBuildFile(kotlinVersionNumber)

        when:
        def result = kgpRunner(false, kotlinVersionNumber, ':tasks').build()

        then:
        result.task(':tasks').outcome == SUCCESS

        where:
        kotlinVersion << TestedVersions.kotlin.versions
    }

    def 'can run tests with kotlin multiplatform with js project (kotlin=#kotlinVersion)'() {
        given:
        withKotlinBuildFile()
        useSample("kotlin-multiplatform-js-jvm-example")

        def kotlinVersionNumber = VersionNumber.parse(kotlinVersion)
        replaceVariablesInBuildFile(kotlinVersion: kotlinVersion)
        replaceCssSupportBlocksInBuildFile(kotlinVersionNumber)

        when:
        def result = kgpRunner(false, kotlinVersionNumber, ':allTests', '-s')
            .expectDeprecationWarningIf(
                kotlinVersionNumber >= VersionNumber.parse('1.9.22') && kotlinVersionNumber.baseVersion < KotlinGradlePluginVersions.KOTLIN_2_0_20,
                "Internal API BuildOperationExecutor.getCurrentOperation() has been deprecated. This is scheduled to be removed in Gradle 9.0.",
                "https://youtrack.jetbrains.com/issue/KT-67110"
            )
            .expectDeprecationWarningIf(
                GradleContextualExecuter.notConfigCache,
<<<<<<< HEAD
                "Invocation of Task.project at execution time has been deprecated. This will fail with an error in Gradle 9.0. Consult the upgrading guide for further information: https://docs.gradle.org/${GradleVersion.current().version}/userguide/upgrading_version_7.html#task_project",
                "https://youtrack.jetbrains.com/issue/KT-72694"
=======
                "Invocation of Task.project at execution time has been deprecated. This will fail with an error in Gradle 10.0. This API is incompatible with the configuration cache, which will become the only mode supported by Gradle in a future release. Consult the upgrading guide for further information: https://docs.gradle.org/${GradleVersion.current().version}/userguide/upgrading_version_7.html#task_project",
                "https://youtrack.jetbrains.com/issue/KT-58374"
>>>>>>> a3cacb20
            )
            .build()

        then:
        result.task(':allTests').outcome == SUCCESS

        where:
        kotlinVersion << TestedVersions.kotlin.versions.findAll {
            def version = VersionNumber.parse(it)
            // versions prior to 1.7.0 use the removed 'void org.gradle.api.reporting.DirectoryReport.setEnabled(boolean)' method
            // 1.7.22 does not define implementation of the 'abstract void failure(java.lang.Object, org.gradle.api.tasks.testing.TestFailure)' of interface org.gradle.api.internal.tasks.testing.TestResultProcessor.
            // versions prior to 2.0.0 don't support java 21
            version > VersionNumber.parse('1.7.22') &&
                (JavaVersion.current() < JavaVersion.VERSION_21 || version >= VersionNumber.parse('2.0.0-Beta1'))
        }
    }

    /**
     * This tests that the usage of deprecated methods in {@code org.gradle.api.tasks.testing.TestReport} task
     * is okay, and ensures the methods are not removed until the versions of the kotlin plugin that uses them
     * is no longer tested.
     *
     * See usage here: https://cs.android.com/android-studio/kotlin/+/master:libraries/tools/kotlin-gradle-plugin/src/common/kotlin/org/jetbrains/kotlin/gradle/testing/internal/KotlinTestReport.kt;l=136?q=KotlinTestReport.kt:136&ss=android-studio
     */
    @Issue("https://github.com/gradle/gradle/issues/22246")
    def 'ensure kotlin multiplatform allTests aggregation task can be created (kotlin=#kotlinVersion)'() {
        given:
        buildFile << """
            plugins {
                id 'org.jetbrains.kotlin.multiplatform' version '$kotlinVersion'
            }

            ${mavenCentralRepository()}

            kotlin {
                jvm()
            }
        """
        def kotlinVersionNumber = VersionNumber.parse(kotlinVersion)

        when:
        def result = kgpRunner(false, kotlinVersionNumber, ':tasks').build()

        then:
        result.task(':tasks').outcome == SUCCESS
        result.output.contains('allTests - Runs the tests for all targets and create aggregated report')

        where:
        kotlinVersion << TestedVersions.kotlin.versions
    }

    @Issue("https://github.com/gradle/gradle/issues/22952")
    def "kotlin project can consume kotlin multiplatform java project"() {
        given:
        buildFile << """
            plugins {
                id 'org.jetbrains.kotlin.jvm' version '$kotlinVersion'
            }

            ${mavenCentralRepository()}

            dependencies {
                implementation project(":other")
            }

            task resolve {
                def files = configurations.compileClasspath
                doLast {
                    println("Files: " + files.files)
                }
            }
        """

        settingsFile << "include 'other'"
        file("other/build.gradle") << """
            plugins {
                id 'org.jetbrains.kotlin.multiplatform'
            }

            ${mavenCentralRepository()}

            kotlin {
                jvm {
                    withJava()
                }
            }
        """

        when:
        def kotlinVersionNumber = VersionNumber.parse(kotlinVersion)
        def testRunner = kgpRunner(false, kotlinVersionNumber, ':resolve', '--stacktrace')
        def result = testRunner.build()

        then:
        result.output.contains("other-jvm.jar")

        where:
        // withJava is incompatible pre 1.6.20 since it attempts to set the `archiveName` convention property on the Jar task.
        kotlinVersion << TestedVersions.kotlin.versions.findAll { VersionNumber.parse(it) > VersionNumber.parse("1.6.10") }
    }

    @Override
    Map<String, Versions> getPluginsToValidate() {
        [
                'org.jetbrains.kotlin.multiplatform': TestedVersions.kotlin
        ]
    }

    private void replaceCssSupportBlocksInBuildFile(VersionNumber kotlinVersionNumber) {
        Map<String, String> replacementMap = [:]
        if (kotlinVersionNumber >= VersionNumber.parse('1.8.0')) {
            replacementMap['enableCssSupportNew'] = """
            commonWebpackConfig {
                cssSupport {
                    enabled.set(true)
                }
            }
            """
            replacementMap['enableCssSupportOld'] = ''
        } else {
            replacementMap['enableCssSupportOld'] = """
                    webpackConfig.cssSupport.enabled = true
            """
            replacementMap['enableCssSupportNew'] = ''
        }

        replaceVariablesInBuildFile(replacementMap)
    }
}<|MERGE_RESOLUTION|>--- conflicted
+++ resolved
@@ -66,13 +66,8 @@
             )
             .expectDeprecationWarningIf(
                 GradleContextualExecuter.notConfigCache,
-<<<<<<< HEAD
-                "Invocation of Task.project at execution time has been deprecated. This will fail with an error in Gradle 9.0. Consult the upgrading guide for further information: https://docs.gradle.org/${GradleVersion.current().version}/userguide/upgrading_version_7.html#task_project",
+                "Invocation of Task.project at execution time has been deprecated. This will fail with an error in Gradle 10.0. This API is incompatible with the configuration cache, which will become the only mode supported by Gradle in a future release. Consult the upgrading guide for further information: https://docs.gradle.org/${GradleVersion.current().version}/userguide/upgrading_version_7.html#task_project",
                 "https://youtrack.jetbrains.com/issue/KT-72694"
-=======
-                "Invocation of Task.project at execution time has been deprecated. This will fail with an error in Gradle 10.0. This API is incompatible with the configuration cache, which will become the only mode supported by Gradle in a future release. Consult the upgrading guide for further information: https://docs.gradle.org/${GradleVersion.current().version}/userguide/upgrading_version_7.html#task_project",
-                "https://youtrack.jetbrains.com/issue/KT-58374"
->>>>>>> a3cacb20
             )
             .build()
 
