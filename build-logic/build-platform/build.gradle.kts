--- conflicted
+++ resolved
@@ -22,11 +22,7 @@
 dependencies {
     constraints {
         api("org.gradle.guides:gradle-guides-plugin:0.21")
-<<<<<<< HEAD
-        api("com.gradle:gradle-enterprise-gradle-plugin:3.13.2") // Sync with `settings.gradle.kts`
-=======
         api("com.gradle:gradle-enterprise-gradle-plugin:3.13.3") // Sync with `settings.gradle.kts`
->>>>>>> edad79d8
         api("com.gradle.publish:plugin-publish-plugin:1.1.0")
         api("gradle.plugin.org.jetbrains.gradle.plugin.idea-ext:gradle-idea-ext:1.0.1")
         api("me.champeau.gradle:japicmp-gradle-plugin:0.4.1")
